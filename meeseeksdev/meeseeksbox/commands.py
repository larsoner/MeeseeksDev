--- conflicted
+++ resolved
@@ -351,11 +351,6 @@
 
     commits_data = session.ghrequest("GET", commits_url).json()
 
-<<<<<<< HEAD
-    commits_data = session.ghrequest( "GET",commits_url).json()
-
-=======
->>>>>>> 95608a53
     for commit in commits_data:
         if len(commit["parents"]) != 1:
             comment_url = payload["issue"]["comments_url"]
@@ -373,11 +368,7 @@
     # TODO, check if maintainer
     target_session = yield "{}/{}".format(author_login, repo_name)
     if target_session:
-<<<<<<< HEAD
-        print('installed on target repository')
-=======
         print("installed on target repository")
->>>>>>> 95608a53
         atk = target_session.token()
     else:
         print("use allow edit as maintainer")
@@ -479,14 +470,9 @@
             """
         I've rebased this Pull Request, applied `black` on all the
         individual commits, and pushed. You may have trouble pushing further
-<<<<<<< HEAD
-        commits, but feel free to force push and ask me to reformat again.
-        """)
-=======
         commits, but feel free to force push and ask me to reformat again.   
         """
         ),
->>>>>>> 95608a53
     )
     # os.chdir("..")
 
